--- conflicted
+++ resolved
@@ -2,11 +2,8 @@
 
 - Update to `objc2` 0.6.0.
 - Bump MSRV to Rust 1.71.
-<<<<<<< HEAD
+- Make `Context` cloneable.
 - Added `Buffer::width()` and `Buffer::height()` getters.
-=======
-- Make `Context` cloneable.
->>>>>>> ff8e46d4
 
 # 0.4.6
 
